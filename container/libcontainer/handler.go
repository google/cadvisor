--- conflicted
+++ resolved
@@ -775,7 +775,6 @@
 		// cpuacct subsystem.
 		return
 	}
-<<<<<<< HEAD
 
 	numPossible := uint32(len(s.CpuStats.CpuUsage.PercpuUsage))
 	// Note that as of https://patchwork.kernel.org/patch/8607101/ (kernel v4.7),
@@ -819,9 +818,6 @@
 		return 0, err
 	}
 	return uint32(availableCPUs.Count()), nil
-=======
-	ret.Cpu.Usage.PerCpu = s.CpuStats.CpuUsage.PercpuUsage
->>>>>>> ef7e64f9
 }
 
 func setDiskIoStats(s *cgroups.Stats, ret *info.ContainerStats) {
