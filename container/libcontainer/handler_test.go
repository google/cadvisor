// Copyright 2018 Google Inc. All Rights Reserved.
//
// Licensed under the Apache License, Version 2.0 (the "License");
// you may not use this file except in compliance with the License.
// You may obtain a copy of the License at
//
//     http://www.apache.org/licenses/LICENSE-2.0
//
// Unless required by applicable law or agreed to in writing, software
// distributed under the License is distributed on an "AS IS" BASIS,
// WITHOUT WARRANTIES OR CONDITIONS OF ANY KIND, either express or implied.
// See the License for the specific language governing permissions and
// limitations under the License.

package libcontainer

import (
	"os"
	"reflect"
	"testing"

	info "github.com/google/cadvisor/info/v1"
	"github.com/opencontainers/runc/libcontainer/cgroups"
	"github.com/stretchr/testify/assert"
)

func TestScanInterfaceStats(t *testing.T) {
	stats, err := scanInterfaceStats("testdata/procnetdev")
	if err != nil {
		t.Error(err)
	}

	var netdevstats = []info.InterfaceStats{
		{
			Name:      "wlp4s0",
			RxBytes:   1,
			RxPackets: 2,
			RxErrors:  3,
			RxDropped: 4,
			TxBytes:   9,
			TxPackets: 10,
			TxErrors:  11,
			TxDropped: 12,
		},
		{
			Name:      "em1",
			RxBytes:   315849,
			RxPackets: 1172,
			RxErrors:  0,
			RxDropped: 0,
			TxBytes:   315850,
			TxPackets: 1173,
			TxErrors:  0,
			TxDropped: 0,
		},
	}

	if len(stats) != len(netdevstats) {
		t.Errorf("Expected 2 net stats, got %d", len(stats))
	}

	for i, v := range netdevstats {
		if v != stats[i] {
			t.Errorf("Expected %#v, got %#v", v, stats[i])
		}
	}
}

func TestScanUDPStats(t *testing.T) {
	udpStatsFile := "testdata/procnetudp"
	r, err := os.Open(udpStatsFile)
	if err != nil {
		t.Errorf("failure opening %s: %v", udpStatsFile, err)
	}

	stats, err := scanUDPStats(r)
	if err != nil {
		t.Error(err)
	}

	var udpstats = info.UdpStat{
		Listen:   2,
		Dropped:  4,
		RxQueued: 10,
		TxQueued: 11,
	}

	if stats != udpstats {
		t.Errorf("Expected %#v, got %#v", udpstats, stats)
	}
}

// https://github.com/docker/libcontainer/blob/v2.2.1/cgroups/fs/cpuacct.go#L19
const nanosecondsInSeconds = 1000000000

// https://github.com/containerd/cgroups/pull/12
const clockTicks = 100

<<<<<<< HEAD
func TestMorePossibleCPUs(t *testing.T) {
	realNumCPUs := uint32(8)
	numCpusFunc = func() (uint32, error) {
		return realNumCPUs, nil
	}
	possibleCPUs := uint32(31)

	perCPUUsage := make([]uint64, possibleCPUs)
	PercpuUsageInUsermode := make([]uint64, possibleCPUs)
	for i := uint32(0); i < realNumCPUs; i++ {
=======
func TestSetCPUStats(t *testing.T) {
	perCPUUsage := make([]uint64, 31)
	for i := uint32(0); i < 31; i++ {
>>>>>>> ef7e64f9
		perCPUUsage[i] = 8562955455524
	}
	s := &cgroups.Stats{
		CpuStats: cgroups.CpuStats{
			CpuUsage: cgroups.CpuUsage{
				PercpuUsage:           perCPUUsage,
				PercpuUsageInUsermode: PercpuUsageInUsermode,
				TotalUsage:            33802947350272,
				UsageInKernelmode:     734746 * nanosecondsInSeconds / clockTicks,
				UsageInUsermode:       2767637 * nanosecondsInSeconds / clockTicks,
			},
		},
	}
	var ret info.ContainerStats
	setCPUStats(s, &ret, true)

	expected := info.ContainerStats{
		Cpu: info.CpuStats{
			Usage: info.CpuUsage{
<<<<<<< HEAD
				PerCpu:     perCPUUsage[0:realNumCPUs],
				PerCpuUser: PercpuUsageInUsermode[0:realNumCPUs],
				User:       s.CpuStats.CpuUsage.UsageInUsermode,
				System:     s.CpuStats.CpuUsage.UsageInKernelmode,
				Total:      33802947350272,
=======
				PerCpu: perCPUUsage,
				User:   s.CpuStats.CpuUsage.UsageInUsermode,
				System: s.CpuStats.CpuUsage.UsageInKernelmode,
				Total:  33802947350272,
>>>>>>> ef7e64f9
			},
		},
	}

	if !ret.Eq(&expected) {
		t.Fatalf("expected %+v == %+v", ret, expected)
	}
}

func TestSetProcessesStats(t *testing.T) {
	ret := info.ContainerStats{
		Processes: info.ProcessStats{
			ProcessCount: 1,
			FdCount:      2,
		},
	}
	s := &cgroups.Stats{
		PidsStats: cgroups.PidsStats{
			Current: 5,
			Limit:   100,
		},
	}
	setThreadsStats(s, &ret)

	expected := info.ContainerStats{

		Processes: info.ProcessStats{
			ProcessCount:   1,
			FdCount:        2,
			ThreadsCurrent: s.PidsStats.Current,
			ThreadsMax:     s.PidsStats.Limit,
		},
	}

	if expected.Processes.ProcessCount != ret.Processes.ProcessCount {
		t.Fatalf("expected ProcessCount: %d == %d", ret.Processes.ProcessCount, expected.Processes.ProcessCount)
	}
	if expected.Processes.FdCount != ret.Processes.FdCount {
		t.Fatalf("expected FdCount: %d == %d", ret.Processes.FdCount, expected.Processes.FdCount)
	}

	if expected.Processes.ThreadsCurrent != ret.Processes.ThreadsCurrent {
		t.Fatalf("expected current threads: %d == %d", ret.Processes.ThreadsCurrent, expected.Processes.ThreadsCurrent)
	}
	if expected.Processes.ThreadsMax != ret.Processes.ThreadsMax {
		t.Fatalf("expected max threads: %d == %d", ret.Processes.ThreadsMax, expected.Processes.ThreadsMax)
	}

}

func TestParseLimitsFile(t *testing.T) {
	var testData = []struct {
		limitLine string
		expected  []info.UlimitSpec
	}{
		{
			"Limit                     Soft Limit           Hard Limit           Units   \n",
			[]info.UlimitSpec{},
		},
		{
			"Max open files            8192                 8192                 files   \n",
			[]info.UlimitSpec{{Name: "max_open_files", SoftLimit: 8192, HardLimit: 8192}},
		},
		{
			"Max open files            85899345920          85899345920          files   \n",
			[]info.UlimitSpec{{Name: "max_open_files", SoftLimit: 85899345920, HardLimit: 85899345920}},
		},
		{
			"Max open files            gibberish1           8192                 files   \n",
			[]info.UlimitSpec{},
		},
		{
			"Max open files            8192                 0xbaddata            files   \n",
			[]info.UlimitSpec{},
		},
		{
			"Max stack size            8192                 8192                 files   \n",
			[]info.UlimitSpec{},
		},
	}

	for _, testItem := range testData {
		actual := processLimitsFile(testItem.limitLine)
		if reflect.DeepEqual(actual, testItem.expected) == false {
			t.Fatalf("Parsed ulimit doesn't match expected values for line: %s", testItem.limitLine)
		}
	}
}

func TestReferencedBytesStat(t *testing.T) {
	//overwrite package variables
	smapsFilePathPattern = "testdata/smaps%d"
	clearRefsFilePathPattern = "testdata/clear_refs%d"

	pids := []int{4, 6, 8}
	stat, err := referencedBytesStat(pids, 1, 3)
	assert.Nil(t, err)
	assert.Equal(t, uint64(416*1024), stat)

	clearRefsFiles := []string{
		"testdata/clear_refs4",
		"testdata/clear_refs6",
		"testdata/clear_refs8"}

	//check if clear_refs files have proper values
	assert.Equal(t, "0\n", getFileContent(t, clearRefsFiles[0]))
	assert.Equal(t, "0\n", getFileContent(t, clearRefsFiles[1]))
	assert.Equal(t, "0\n", getFileContent(t, clearRefsFiles[2]))
}

func TestReferencedBytesStatWhenNeverCleared(t *testing.T) {
	//overwrite package variables
	smapsFilePathPattern = "testdata/smaps%d"
	clearRefsFilePathPattern = "testdata/clear_refs%d"

	pids := []int{4, 6, 8}
	stat, err := referencedBytesStat(pids, 1, 0)
	assert.Nil(t, err)
	assert.Equal(t, uint64(416*1024), stat)

	clearRefsFiles := []string{
		"testdata/clear_refs4",
		"testdata/clear_refs6",
		"testdata/clear_refs8"}

	//check if clear_refs files have proper values
	assert.Equal(t, "0\n", getFileContent(t, clearRefsFiles[0]))
	assert.Equal(t, "0\n", getFileContent(t, clearRefsFiles[1]))
	assert.Equal(t, "0\n", getFileContent(t, clearRefsFiles[2]))
}

func TestReferencedBytesStatWhenResetIsNeeded(t *testing.T) {
	//overwrite package variables
	smapsFilePathPattern = "testdata/smaps%d"
	clearRefsFilePathPattern = "testdata/clear_refs%d"

	pids := []int{4, 6, 8}
	stat, err := referencedBytesStat(pids, 1, 1)
	assert.Nil(t, err)
	assert.Equal(t, uint64(416*1024), stat)

	clearRefsFiles := []string{
		"testdata/clear_refs4",
		"testdata/clear_refs6",
		"testdata/clear_refs8"}

	//check if clear_refs files have proper values
	assert.Equal(t, "1\n", getFileContent(t, clearRefsFiles[0]))
	assert.Equal(t, "1\n", getFileContent(t, clearRefsFiles[1]))
	assert.Equal(t, "1\n", getFileContent(t, clearRefsFiles[2]))

	clearTestData(t, clearRefsFiles)
}

func TestGetReferencedKBytesWhenSmapsMissing(t *testing.T) {
	//overwrite package variable
	smapsFilePathPattern = "testdata/smaps%d"

	pids := []int{10}
	referenced, err := getReferencedKBytes(pids)
	assert.Nil(t, err)
	assert.Equal(t, uint64(0), referenced)
}

func TestClearReferencedBytesWhenClearRefsMissing(t *testing.T) {
	//overwrite package variable
	clearRefsFilePathPattern = "testdata/clear_refs%d"

	pids := []int{10}
	err := clearReferencedBytes(pids, 0, 1)
	assert.Nil(t, err)
}<|MERGE_RESOLUTION|>--- conflicted
+++ resolved
@@ -96,7 +96,6 @@
 // https://github.com/containerd/cgroups/pull/12
 const clockTicks = 100
 
-<<<<<<< HEAD
 func TestMorePossibleCPUs(t *testing.T) {
 	realNumCPUs := uint32(8)
 	numCpusFunc = func() (uint32, error) {
@@ -107,11 +106,6 @@
 	perCPUUsage := make([]uint64, possibleCPUs)
 	PercpuUsageInUsermode := make([]uint64, possibleCPUs)
 	for i := uint32(0); i < realNumCPUs; i++ {
-=======
-func TestSetCPUStats(t *testing.T) {
-	perCPUUsage := make([]uint64, 31)
-	for i := uint32(0); i < 31; i++ {
->>>>>>> ef7e64f9
 		perCPUUsage[i] = 8562955455524
 	}
 	s := &cgroups.Stats{
@@ -131,18 +125,11 @@
 	expected := info.ContainerStats{
 		Cpu: info.CpuStats{
 			Usage: info.CpuUsage{
-<<<<<<< HEAD
 				PerCpu:     perCPUUsage[0:realNumCPUs],
 				PerCpuUser: PercpuUsageInUsermode[0:realNumCPUs],
 				User:       s.CpuStats.CpuUsage.UsageInUsermode,
 				System:     s.CpuStats.CpuUsage.UsageInKernelmode,
 				Total:      33802947350272,
-=======
-				PerCpu: perCPUUsage,
-				User:   s.CpuStats.CpuUsage.UsageInUsermode,
-				System: s.CpuStats.CpuUsage.UsageInKernelmode,
-				Total:  33802947350272,
->>>>>>> ef7e64f9
 			},
 		},
 	}
