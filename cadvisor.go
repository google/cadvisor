--- conflicted
+++ resolved
@@ -260,32 +260,5 @@
 }
 
 func toIncludedMetrics(ignoreMetrics container.MetricSet) container.MetricSet {
-<<<<<<< HEAD
-	set := container.MetricSet{}
-	allMetrics := []container.MetricKind{
-		container.CpuUsageMetrics,
-		container.ProcessSchedulerMetrics,
-		container.PerCpuUsageMetrics,
-		container.MemoryUsageMetrics,
-		container.CpuLoadMetrics,
-		container.HugetlbUsageMetrics,
-		container.DiskIOMetrics,
-		container.DiskUsageMetrics,
-		container.NetworkUsageMetrics,
-		container.NetworkTcpUsageMetrics,
-		container.NetworkAdvancedTcpUsageMetrics,
-		container.NetworkUdpUsageMetrics,
-		container.AcceleratorUsageMetrics,
-		container.AppMetrics,
-		container.ProcessMetrics,
-	}
-	for _, metric := range allMetrics {
-		if !ignoreMetrics.Has(metric) {
-			set[metric] = struct{}{}
-		}
-	}
-	return set
-=======
 	return container.AllMetrics.Difference(ignoreMetrics)
->>>>>>> 9921cb3e
 }