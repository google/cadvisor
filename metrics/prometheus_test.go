--- conflicted
+++ resolved
@@ -48,27 +48,6 @@
 	}, nil
 }
 
-<<<<<<< HEAD
-var allMetrics = container.MetricSet{
-	container.CpuUsageMetrics:                struct{}{},
-	container.ProcessSchedulerMetrics:        struct{}{},
-	container.PerCpuUsageMetrics:             struct{}{},
-	container.MemoryUsageMetrics:             struct{}{},
-	container.HugetlbUsageMetrics:            struct{}{},
-	container.CpuLoadMetrics:                 struct{}{},
-	container.DiskIOMetrics:                  struct{}{},
-	container.AcceleratorUsageMetrics:        struct{}{},
-	container.DiskUsageMetrics:               struct{}{},
-	container.NetworkUsageMetrics:            struct{}{},
-	container.NetworkTcpUsageMetrics:         struct{}{},
-	container.NetworkAdvancedTcpUsageMetrics: struct{}{},
-	container.NetworkUdpUsageMetrics:         struct{}{},
-	container.ProcessMetrics:                 struct{}{},
-	container.AppMetrics:                     struct{}{},
-}
-
-=======
->>>>>>> 9921cb3e
 func (p testSubcontainersInfoProvider) SubcontainersInfo(string, *info.ContainerInfoRequest) ([]*info.ContainerInfo, error) {
 	return []*info.ContainerInfo{
 		{
